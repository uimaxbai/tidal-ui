<script lang="ts">
	import { onMount } from 'svelte';
	import { get } from 'svelte/store';
	import { playerStore } from '$lib/stores/player';
	import { lyricsStore } from '$lib/stores/lyrics';
	import { losslessAPI, DASH_MANIFEST_UNAVAILABLE_CODE, type TrackDownloadProgress } from '$lib/api';
	import type { DashManifestResult } from '$lib/api';
	import { getProxiedUrl } from '$lib/config';
	import { downloadUiStore, ffmpegBanner, activeTrackDownloads } from '$lib/stores/downloadUi';
	import { userPreferencesStore } from '$lib/stores/userPreferences';
	import { sanitizeForFilename, getExtensionForQuality, buildTrackFilename } from '$lib/downloads';
	import { formatArtists } from '$lib/utils';
	import type { Track, AudioQuality } from '$lib/types';
	import { slide } from 'svelte/transition';
	import { cubicOut } from 'svelte/easing';
	import {
		Play,
		Pause,
		SkipForward,
		SkipBack,
		Volume2,
		VolumeX,
		ListMusic,
		Trash2,
		X,
		Shuffle,
		ScrollText,
		Download,
		LoaderCircle
	} from 'lucide-svelte';

	type ShakaPlayerInstance = {
		load: (uri: string) => Promise<void>;
		unload: () => Promise<void>;
		destroy: () => Promise<void>;
		getNetworkingEngine?: () => {
			registerRequestFilter: (
				callback: (type: unknown, request: { method: string; uris: string[] }) => void
			) => void;
		};
	};

	type ShakaNamespace = {
		Player: new (mediaElement: HTMLMediaElement) => ShakaPlayerInstance;
		polyfill?: {
			installAll?: () => void;
		};
	};

	type ShakaModule = { default: ShakaNamespace };

	let audioElement: HTMLAudioElement;
	let streamUrl = $state('');
	let isMuted = $state(false);
	let previousVolume = 0.8;
	let currentTrackId: number | null = null;
	let loadSequence = 0;
	let bufferedPercent = $state(0);
	let lastQualityTrackId: number | null = null;
	let lastQualityForTrack: AudioQuality | null = null;
	let currentPlaybackQuality = $state<AudioQuality | null>(null);
	let isDownloadingCurrentTrack = $state(false);
	let downloadTaskIdForCurrentTrack: string | null = null;
	const { onHeightChange = () => {} } = $props<{ onHeightChange?: (height: number) => void }>();

	let containerElement: HTMLDivElement | null = null;
	let resizeObserver: ResizeObserver | null = null;
	let showQueuePanel = $state(false);
	const streamCache = new Map<string, string>();
	let preloadingCacheKey: string | null = null;
	const PRELOAD_THRESHOLD_SECONDS = 12;
	const hiResQualities = new Set<AudioQuality>(['HI_RES_LOSSLESS']);
	const dashManifestCache = new Map<string, DashManifestResult>();
	let shakaNamespace: ShakaNamespace | null = null;
	let shakaPlayer: ShakaPlayerInstance | null = null;
	let hiResObjectUrl: string | null = null;
	let shakaNetworkingConfigured = false;
	const sampleRateLabel = $derived(formatSampleRate($playerStore.sampleRate));
	const isFirefox = typeof navigator !== 'undefined' && /firefox/i.test(navigator.userAgent);
	let dashPlaybackActive = false;
	let dashFallbackAttemptedTrackId: number | null = null;
	let dashFallbackInFlight = false;

	const canUseMediaSession = typeof navigator !== 'undefined' && 'mediaSession' in navigator;
	let mediaSessionTrackId: number | null = null;
	let cleanupMediaSessionHandlers: (() => void) | null = null;
	let lastKnownPlaybackState: 'none' | 'paused' | 'playing' = 'none';
	let isSeeking = false;
	let seekBarElement = $state<HTMLButtonElement | null>(null);
	let isExpanded = $state(false);

	function togglePlayerView() {
		isExpanded = !isExpanded;
	}

	// Make sure the player height is updated when the view changes
	$effect(() => {
		notifyContainerHeight();
	});

	function getCacheKey(trackId: number, quality: AudioQuality) {
		return `${trackId}:${quality}`;
	}

	function isHiResQuality(quality: AudioQuality | undefined): boolean {
		return quality ? hiResQualities.has(quality) : false;
	}

	function revokeHiResObjectUrl() {
		if (hiResObjectUrl) {
			URL.revokeObjectURL(hiResObjectUrl);
			hiResObjectUrl = null;
		}
	}

	async function destroyShakaPlayer() {
		revokeHiResObjectUrl();
		if (shakaPlayer) {
			try {
				await shakaPlayer.destroy();
			} catch (error) {
				console.debug('Failed to destroy Shaka player', error);
			}
			shakaPlayer = null;
		}
		shakaNetworkingConfigured = false;
		dashPlaybackActive = false;
	}

	async function ensureShakaPlayer(): Promise<ShakaPlayerInstance> {
		if (!audioElement) {
			throw new Error('Audio element not ready for Shaka initialization');
		}
		if (!shakaNamespace) {
			// @ts-expect-error Shaka Player's compiled bundle does not expose module typings.
			const module = await import('shaka-player/dist/shaka-player.compiled.js');
			const resolved =
				(module as ShakaModule | { default: ShakaNamespace }).default ??
				(module as unknown as ShakaNamespace);
			shakaNamespace = resolved;
			if (shakaNamespace?.polyfill?.installAll) {
				try {
					shakaNamespace.polyfill.installAll();
				} catch (error) {
					console.debug('Shaka polyfill installation failed', error);
				}
			}
		}
		if (!shakaNamespace) {
			throw new Error('Shaka namespace unavailable');
		}
		if (!shakaPlayer) {
			shakaPlayer = new shakaNamespace.Player(audioElement);
			const networking = shakaPlayer.getNetworkingEngine?.();
			if (networking && !shakaNetworkingConfigured) {
				networking.registerRequestFilter((type, request) => {
					if (request.method === 'HEAD') {
						request.method = 'GET';
					}
					if (Array.isArray(request.uris)) {
						request.uris = request.uris.map((uri) => getProxiedUrl(uri));
					}
				});
				shakaNetworkingConfigured = true;
			}
		}
		audioElement.crossOrigin = 'anonymous';
		return shakaPlayer!;
	}

	function pruneDashManifestCache() {
		const keepKeys = new Set<string>();
		const dashQuality: AudioQuality = 'HI_RES_LOSSLESS';
		const current = $playerStore.currentTrack;
		if (current) {
			keepKeys.add(getCacheKey(current.id, dashQuality));
		}
		const { queue, queueIndex } = $playerStore;
		const nextTrack = queue[queueIndex + 1];
		if (nextTrack) {
			keepKeys.add(getCacheKey(nextTrack.id, dashQuality));
		}
		for (const key of dashManifestCache.keys()) {
			if (!keepKeys.has(key)) {
				dashManifestCache.delete(key);
			}
		}
	}

	function cacheFlacFallback(trackId: number, result: DashManifestResult) {
		if (result.kind !== 'flac') {
			return;
		}
		const fallbackUrl = result.urls.find(
			(candidate) => typeof candidate === 'string' && candidate.length > 0
		);
		if (!fallbackUrl) {
			return;
		}
		const proxied = getProxiedUrl(fallbackUrl);
		streamCache.set(getCacheKey(trackId, 'LOSSLESS'), proxied);
	}

	async function resolveStream(track: Track, overrideQuality?: AudioQuality): Promise<string> {
		const quality = overrideQuality ?? $playerStore.quality;
		if (isHiResQuality(quality)) {
			throw new Error('Attempted to resolve hi-res stream via standard resolver');
		}
		const cacheKey = getCacheKey(track.id, quality);
		const cached = streamCache.get(cacheKey);
		if (cached) {
			return cached;
		}

		const rawUrl = await losslessAPI.getStreamUrl(track.id, quality);
		const proxied = getProxiedUrl(rawUrl);
		streamCache.set(cacheKey, proxied);
		return proxied;
	}

	function pruneStreamCache() {
		const quality = $playerStore.quality;
		const keepKeys = new Set<string>();
		const baseQualities: AudioQuality[] = isHiResQuality(quality) ? ['LOSSLESS'] : [quality];
		const current = $playerStore.currentTrack;
		if (current) {
			for (const base of baseQualities) {
				keepKeys.add(getCacheKey(current.id, base));
			}
		}
		const { queue, queueIndex } = $playerStore;
		const nextTrack = queue[queueIndex + 1];
		if (nextTrack) {
			for (const base of baseQualities) {
				keepKeys.add(getCacheKey(nextTrack.id, base));
			}
		}

		for (const key of streamCache.keys()) {
			if (!keepKeys.has(key)) {
				streamCache.delete(key);
			}
		}
	}

	async function preloadDashManifest(track: Track) {
		const cacheKey = getCacheKey(track.id, 'HI_RES_LOSSLESS');
		if (dashManifestCache.has(cacheKey) || preloadingCacheKey === cacheKey) {
			const cached = dashManifestCache.get(cacheKey);
			if (cached) {
				cacheFlacFallback(track.id, cached);
			}
			return;
		}

		preloadingCacheKey = cacheKey;
		try {
			const result = await losslessAPI.getDashManifest(track.id, 'HI_RES_LOSSLESS');
			dashManifestCache.set(cacheKey, result);
			cacheFlacFallback(track.id, result);
			pruneDashManifestCache();
		} catch (error) {
			console.warn('Failed to preload dash manifest:', error);
		} finally {
			if (preloadingCacheKey === cacheKey) {
				preloadingCacheKey = null;
			}
		}
	}

	async function preloadNextTrack(track: Track) {
		const cacheKey = getCacheKey(track.id, 'HI_RES_LOSSLESS');
		if (dashManifestCache.has(cacheKey) || preloadingCacheKey === cacheKey) {
			return;
		}
		await preloadDashManifest(track);
	}

	function maybePreloadNextTrack(remainingSeconds: number) {
		if (remainingSeconds > PRELOAD_THRESHOLD_SECONDS) {
			return;
		}
		const { queue, queueIndex } = $playerStore;
		const nextTrack = queue[queueIndex + 1];
		if (!nextTrack) {
			return;
		}
		const dashKey = getCacheKey(nextTrack.id, 'HI_RES_LOSSLESS');
		if (dashManifestCache.has(dashKey) || preloadingCacheKey === dashKey) {
			return;
		}
		preloadNextTrack(nextTrack);
	}

	$effect(() => {
		const current = $playerStore.currentTrack;
		if (!audioElement || !current) {
			if (!current) {
				currentTrackId = null;
				streamUrl = '';
				bufferedPercent = 0;
				dashPlaybackActive = false;
				dashFallbackAttemptedTrackId = null;
				dashFallbackInFlight = false;
				lastQualityTrackId = null;
				lastQualityForTrack = null;
				currentPlaybackQuality = null;
			}
		} else if (current.id !== currentTrackId) {
			currentTrackId = current.id;
			streamUrl = '';
			bufferedPercent = 0;
			dashPlaybackActive = false;
			dashFallbackAttemptedTrackId = null;
			dashFallbackInFlight = false;
			lastQualityTrackId = current.id;
			lastQualityForTrack = $playerStore.quality;
			currentPlaybackQuality = null;
			loadTrack(current);
		}
	});

	$effect(() => {
		const track = $playerStore.currentTrack;
		if (!audioElement || !track) {
			return;
		}
		const quality = $playerStore.quality;
		if (lastQualityTrackId === track.id && lastQualityForTrack === quality) {
			return;
		}
		lastQualityTrackId = track.id;
		lastQualityForTrack = quality;
		loadTrack(track);
	});

	$effect(() => {
		if (showQueuePanel && $playerStore.queue.length === 0) {
			showQueuePanel = false;
		}
	});

	$effect(() => {
		if (canUseMediaSession) {
			updateMediaSessionMetadata($playerStore.currentTrack);
		}
	});

	$effect(() => {
		if (canUseMediaSession) {
			const hasTrack = Boolean($playerStore.currentTrack);
			updateMediaSessionPlaybackState(
				hasTrack ? ($playerStore.isPlaying ? 'playing' : 'paused') : 'none'
			);
		}
	});

	function toggleQueuePanel() {
		showQueuePanel = !showQueuePanel;
	}

	function closeQueuePanel() {
		showQueuePanel = false;
	}

	function playFromQueue(index: number) {
		playerStore.playAtIndex(index);
	}

	function removeFromQueue(index: number, event?: MouseEvent) {
		if (event) {
			event.stopPropagation();
		}
		playerStore.removeFromQueue(index);
	}

	function clearQueue() {
		playerStore.clearQueue();
	}

	function handleShuffleQueue() {
		playerStore.shuffleQueue();
	}

	$effect(() => {
		if (audioElement) {
			audioElement.volume = $playerStore.volume;
		}
	});

	$effect(() => {
		if ($playerStore.isPlaying && audioElement) {
			audioElement.play().catch(console.error);
		} else if (!$playerStore.isPlaying && audioElement) {
			audioElement.pause();
		}
	});

	async function loadStandardTrack(track: Track, quality: AudioQuality, sequence: number) {
		await destroyShakaPlayer();
		dashPlaybackActive = false;
		const resolvedUrl = await resolveStream(track, quality);
		if (sequence !== loadSequence) {
			return;
		}
		streamUrl = resolvedUrl;
		currentPlaybackQuality = quality;
		pruneStreamCache();
		if (audioElement) {
			audioElement.crossOrigin = 'anonymous';
			audioElement.load();
		}
	}

	async function loadDashTrack(
		track: Track,
		quality: AudioQuality,
		sequence: number
	): Promise<DashManifestResult> {
		const cacheKey = getCacheKey(track.id, quality);
		let manifestResult = dashManifestCache.get(cacheKey);
		if (!manifestResult) {
			manifestResult = await losslessAPI.getDashManifest(track.id, quality);
			dashManifestCache.set(cacheKey, manifestResult);
		}
		cacheFlacFallback(track.id, manifestResult);
		if (manifestResult.kind === 'flac') {
			dashPlaybackActive = false;
			return manifestResult;
		}
		revokeHiResObjectUrl();
		const blob = new Blob([manifestResult.manifest], {
			type: manifestResult.contentType ?? 'application/dash+xml'
		});
		hiResObjectUrl = URL.createObjectURL(blob);
		const player = await ensureShakaPlayer();
		if (sequence !== loadSequence) {
			return manifestResult;
		}
		if (audioElement) {
			audioElement.pause();
			audioElement.removeAttribute('src');
			audioElement.load();
		}
		await player.unload();
		await player.load(hiResObjectUrl);
		dashPlaybackActive = true;
		streamUrl = '';
		currentPlaybackQuality = 'HI_RES_LOSSLESS';
		pruneDashManifestCache();
		return manifestResult;
	}

	async function updateSampleRateForTrack(
		track: Track,
		quality: AudioQuality,
		sequence: number
	): Promise<void> {
		try {
			const metadata = await losslessAPI.getPreferredTrackMetadata(track.id, quality);
			if (sequence !== loadSequence) {
				return;
			}
			if (currentTrackId !== track.id) {
				return;
			}
			const rate = metadata.info?.sampleRate;
			const normalized =
				typeof rate === 'number' && Number.isFinite(rate) && rate > 0 ? Math.round(rate) : null;
			playerStore.setSampleRate(normalized ?? null);
		} catch (error) {
			console.debug('Failed to update track sample rate', error);
			if (sequence === loadSequence && currentTrackId === track.id) {
				playerStore.setSampleRate(null);
			}
		}
	}

	async function loadTrack(track: Track) {
		const sequence = ++loadSequence;
		playerStore.setLoading(true);
		bufferedPercent = 0;
		currentPlaybackQuality = null;
		const requestedQuality = $playerStore.quality;
		const scheduleSampleRateUpdate = (quality: AudioQuality) => {
			void updateSampleRateForTrack(track, quality, sequence);
		};
		if (dashFallbackAttemptedTrackId && dashFallbackAttemptedTrackId !== track.id) {
			dashFallbackAttemptedTrackId = null;
		}

		try {
			if (isHiResQuality(requestedQuality)) {
				try {
					const hiResQuality: AudioQuality = 'HI_RES_LOSSLESS';
					const result = await loadDashTrack(track, hiResQuality, sequence);
					if (result.kind === 'dash') {
						scheduleSampleRateUpdate(hiResQuality);
						return;
					}
					console.info('Dash endpoint returned FLAC fallback. Using lossless stream.');
				} catch (dashError) {
					const coded = dashError as { code?: string };
					if (coded?.code === DASH_MANIFEST_UNAVAILABLE_CODE) {
						dashManifestCache.delete(getCacheKey(track.id, 'HI_RES_LOSSLESS'));
					}
					console.warn('DASH playback failed, falling back to lossless stream.', dashError);
				}
				scheduleSampleRateUpdate('LOSSLESS');
				await loadStandardTrack(track, 'LOSSLESS', sequence);
				return;
			}

			await loadStandardTrack(track, requestedQuality, sequence);
			scheduleSampleRateUpdate(requestedQuality);
		} catch (error) {
			console.error('Failed to load track:', error);
			if (
				sequence === loadSequence &&
				requestedQuality !== 'LOSSLESS' &&
				!isHiResQuality(requestedQuality)
			) {
				try {
					await loadStandardTrack(track, 'LOSSLESS', sequence);
					scheduleSampleRateUpdate('LOSSLESS');
				} catch (fallbackError) {
					console.error('Secondary lossless fallback failed:', fallbackError);
				}
			}
		} finally {
			if (sequence === loadSequence) {
				playerStore.setLoading(false);
			}
		}
	}

	function handleTimeUpdate() {
		if (audioElement) {
			playerStore.setCurrentTime(audioElement.currentTime);
			updateBufferedPercent();
			const remaining = ($playerStore.duration ?? 0) - audioElement.currentTime;
			maybePreloadNextTrack(remaining);
			updateMediaSessionPositionState();
		}
	}

	async function fallbackToLosslessAfterDashError(reason: string) {
		if (dashFallbackInFlight) {
			return;
		}
		const track = $playerStore.currentTrack;
		if (!track) {
			return;
		}
		if (dashFallbackAttemptedTrackId === track.id) {
			return;
		}
		dashFallbackInFlight = true;
		dashFallbackAttemptedTrackId = track.id;
		const sequence = ++loadSequence;
		console.warn(`Attempting lossless fallback after DASH playback error (${reason}).`);
		try {
			dashPlaybackActive = false;
			playerStore.setLoading(true);
			bufferedPercent = 0;
			await loadStandardTrack(track, 'LOSSLESS', sequence);
			await updateSampleRateForTrack(track, 'LOSSLESS', sequence);
		} catch (fallbackError) {
			console.error('Lossless fallback after DASH playback error failed', fallbackError);
			if (sequence === loadSequence) {
				playerStore.setLoading(false);
			}
		} finally {
			dashFallbackInFlight = false;
		}
	}

	function handleAudioError(event: Event) {
		if (!dashPlaybackActive || !isFirefox) {
			return;
		}
		const element = event.currentTarget as HTMLAudioElement | null;
		const mediaError = element?.error ?? null;
		const code = mediaError?.code;
		const decodeConstant = mediaError?.MEDIA_ERR_DECODE;
		const isDecodeError =
			typeof code === 'number' && typeof decodeConstant === 'number'
				? code === decodeConstant
				: false;
		const reason = isDecodeError ? 'decode error' : code ? `code ${code}` : 'unknown error';
		void fallbackToLosslessAfterDashError(reason);
	}

	function handleDurationChange() {
		if (audioElement) {
			playerStore.setDuration(audioElement.duration);
			updateBufferedPercent();
			updateMediaSessionPositionState();
		}
	}

	function updateBufferedPercent() {
		if (!audioElement) {
			bufferedPercent = 0;
			return;
		}

		const { duration, buffered, currentTime } = audioElement;
		if (!Number.isFinite(duration) || duration <= 0 || buffered.length === 0) {
			bufferedPercent = 0;
			return;
		}

		let bufferedEnd = 0;
		for (let i = 0; i < buffered.length; i += 1) {
			const start = buffered.start(i);
			const end = buffered.end(i);
			if (start <= currentTime && end >= currentTime) {
				bufferedEnd = end;
				break;
			}
			bufferedEnd = Math.max(bufferedEnd, end);
		}

		bufferedPercent = Math.max(0, Math.min(100, (bufferedEnd / duration) * 100));
	}

	function handleProgress() {
		updateBufferedPercent();
	}

	function handleLoadedData() {
		playerStore.setLoading(false);
		updateBufferedPercent();
		updateMediaSessionPositionState();
	}

	function getPercent(current: number, total: number): number {
		if (!Number.isFinite(total) || total <= 0) {
			return 0;
		}
		return Math.max(0, Math.min(100, (current / total) * 100));
	}

	function handleEnded() {
		playerStore.next();
		updateMediaSessionPositionState();
	}

	function handleSeek(event: MouseEvent | TouchEvent) {
		if (!seekBarElement) return;

		const rect = seekBarElement.getBoundingClientRect();
		const clientX = 'touches' in event ? event.touches[0].clientX : event.clientX;
		const percent = Math.max(0, Math.min(1, (clientX - rect.left) / rect.width));
		const newTime = percent * $playerStore.duration;

		if (audioElement) {
			audioElement.currentTime = newTime;
			playerStore.setCurrentTime(newTime);
			updateMediaSessionPositionState();
		}
	}

	function handleSeekStart(event: MouseEvent | TouchEvent) {
		event.preventDefault();
		isSeeking = true;
		handleSeek(event);

		const handleMove = (e: MouseEvent | TouchEvent) => {
			if (isSeeking) {
				handleSeek(e);
			}
		};

		const handleEnd = () => {
			isSeeking = false;
			document.removeEventListener('mousemove', handleMove as EventListener);
			document.removeEventListener('mouseup', handleEnd);
			document.removeEventListener('touchmove', handleMove as EventListener);
			document.removeEventListener('touchend', handleEnd);
		};

		document.addEventListener('mousemove', handleMove as EventListener);
		document.addEventListener('mouseup', handleEnd);
		document.addEventListener('touchmove', handleMove as EventListener);
		document.addEventListener('touchend', handleEnd);
	}

	function handleVolumeChange(event: Event) {
		const target = event.target as HTMLInputElement;
		const newVolume = parseFloat(target.value);
		playerStore.setVolume(newVolume);
		if (newVolume > 0 && isMuted) {
			isMuted = false;
		}
	}

	function handleLyricsSeekEvent(event: Event) {
		const customEvent = event as CustomEvent<{ timeSeconds?: number }>;
		const targetSeconds = customEvent.detail?.timeSeconds;
		if (typeof targetSeconds !== 'number' || !audioElement) {
			return;
		}

		const seekSeconds = Math.max(0, targetSeconds);
		audioElement.currentTime = seekSeconds;
		playerStore.setCurrentTime(seekSeconds);
		updateMediaSessionPositionState();

		const state = get(playerStore);
		if (!state.isPlaying) {
			playerStore.play();
		}

		audioElement.play().catch(() => {});
	}

	async function handleDownloadCurrentTrack() {
		const track = $playerStore.currentTrack;
		if (!track || isDownloadingCurrentTrack) {
			return;
		}

		const quality = $playerStore.quality;
		const convertAacToMp3 = $userPreferencesStore.convertAacToMp3;
		const downloadCoverSeperately = $userPreferencesStore.downloadCoversSeperately;
		const filename = buildTrackFilename(
			track.album,
			track,
			quality,
			formatArtists(track.artists),
			convertAacToMp3
		);

		const { taskId, controller } = downloadUiStore.beginTrackDownload(track, filename, {
			subtitle: track.album?.title ?? track.artist?.name
		});

		downloadTaskIdForCurrentTrack = taskId;
		isDownloadingCurrentTrack = true;
		downloadUiStore.skipFfmpegCountdown();

		try {
			await losslessAPI.downloadTrack(track.id, quality, filename, {
				signal: controller.signal,
				onProgress: (progress: TrackDownloadProgress) => {
					if (progress.stage === 'downloading') {
						downloadUiStore.updateTrackProgress(
							taskId,
							progress.receivedBytes,
							progress.totalBytes
						);
					} else {
						downloadUiStore.updateTrackStage(taskId, progress.progress);
					}
				},
				onFfmpegCountdown: ({ totalBytes }) => {
					if (typeof totalBytes === 'number') {
						downloadUiStore.startFfmpegCountdown(totalBytes, { autoTriggered: false });
					} else {
						downloadUiStore.startFfmpegCountdown(0, { autoTriggered: false });
					}
				},
				onFfmpegStart: () => downloadUiStore.startFfmpegLoading(),
				onFfmpegProgress: (value) => downloadUiStore.updateFfmpegProgress(value),
				onFfmpegComplete: () => downloadUiStore.completeFfmpeg(),
				onFfmpegError: (error) => downloadUiStore.errorFfmpeg(error),
				ffmpegAutoTriggered: false,
				convertAacToMp3,
				downloadCoverSeperately
			});
			downloadUiStore.completeTrackDownload(taskId);
		} catch (error) {
			if (error instanceof DOMException && error.name === 'AbortError') {
				downloadUiStore.completeTrackDownload(taskId);
			} else {
				console.error('Failed to download track:', error);
				const fallbackMessage = 'Failed to download track. Please try again.';
				const message = error instanceof Error && error.message ? error.message : fallbackMessage;
				downloadUiStore.errorTrackDownload(taskId, message);
				alert(message);
			}
		} finally {
			isDownloadingCurrentTrack = false;
			downloadTaskIdForCurrentTrack = null;
		}
	}

	function toggleMute() {
		if (isMuted) {
			playerStore.setVolume(previousVolume);
			isMuted = false;
		} else {
			previousVolume = $playerStore.volume;
			playerStore.setVolume(0);
			isMuted = true;
		}
	}

	function formatTime(seconds: number): string {
		if (isNaN(seconds)) return '0:00';
		const mins = Math.floor(seconds / 60);
		const secs = Math.floor(seconds % 60);
		return `${mins}:${secs.toString().padStart(2, '0')}`;
	}

	function formatQualityLabel(quality?: string): string {
		if (!quality) return '—';
		const normalized = quality.toUpperCase();
		if (normalized === 'LOSSLESS') {
			return 'CD';
		}
		if (normalized === 'HI_RES_LOSSLESS') {
			return 'Hi-Res';
		}
		return quality;
	}

	function formatSampleRate(value?: number | null): string | null {
		if (!Number.isFinite(value ?? NaN) || !value || value <= 0) {
			return null;
		}
		const kilohertz = value / 1000;
		const precision =
			kilohertz >= 100 || Math.abs(kilohertz - Math.round(kilohertz)) < 0.05 ? 0 : 1;
		const formatted = kilohertz.toFixed(precision).replace(/\.0$/, '');
		return `${formatted} kHz`;
	}

	function formatMegabytes(bytes?: number | null): string | null {
		if (!Number.isFinite(bytes ?? NaN) || !bytes || bytes <= 0) {
			return null;
		}
		const value = bytes / (1024 * 1024);
		const digits = value >= 100 ? 0 : value >= 10 ? 1 : 2;
		return `${value.toFixed(digits)} MB`;
	}

	function formatPercent(value: number | null | undefined): string {
		if (!Number.isFinite(value ?? NaN)) {
			return '0%';
		}
		const percent = Math.max(0, Math.min(100, Math.round((value ?? 0) * 100)));
		return `${percent}%`;
	}

	function formatTransferStatus(received: number, total?: number): string {
		const receivedLabel = formatMegabytes(received) ?? '0 MB';
		const totalLabel = formatMegabytes(total) ?? null;
		return totalLabel ? `${receivedLabel} / ${totalLabel}` : receivedLabel;
	}

	$effect(() => {
		if ($ffmpegBanner.phase === 'ready') {
			const timeout = setTimeout(() => {
				downloadUiStore.dismissFfmpeg();
			}, 3200);
			return () => clearTimeout(timeout);
		}
	});

	function getMediaSessionArtwork(track: Track): MediaImage[] {
		if (!track.album?.cover) {
			return [];
		}

		const sizes = ['80', '160', '320', '640', '1280'] as const;
		const artwork: MediaImage[] = [];

		for (const size of sizes) {
			const src = losslessAPI.getCoverUrl(track.album.cover, size);
			if (src) {
				artwork.push({
					src,
					sizes: `${size}x${size}`,
					type: 'image/jpeg'
				});
			}
		}

		return artwork;
	}

	function updateMediaSessionMetadata(track: Track | null) {
		if (!canUseMediaSession) {
			return;
		}

		if (!track) {
			mediaSessionTrackId = null;
			lastKnownPlaybackState = 'none';
			try {
				navigator.mediaSession.metadata = null;
				navigator.mediaSession.playbackState = 'none';
			} catch (error) {
				console.debug('Media Session reset failed', error);
			}
			return;
		}

		if (mediaSessionTrackId === track.id) {
			return;
		}

		mediaSessionTrackId = track.id;

		try {
			navigator.mediaSession.metadata = new MediaMetadata({
				title: track.title,
				artist: formatArtists(track.artists),
				album: track.album?.title ?? '',
				artwork: getMediaSessionArtwork(track)
			});
		} catch (error) {
			console.debug('Unable to set Media Session metadata', error);
		}

		updateMediaSessionPositionState();
	}

	function updateMediaSessionPlaybackState(state: 'playing' | 'paused' | 'none') {
		if (!canUseMediaSession) {
			return;
		}

		if (lastKnownPlaybackState === state) {
			return;
		}
		lastKnownPlaybackState = state;

		try {
			navigator.mediaSession.playbackState = state;
		} catch (error) {
			console.debug('Unable to set Media Session playback state', error);
		}
	}

	function updateMediaSessionPositionState() {
		if (
			!canUseMediaSession ||
			!audioElement ||
			typeof navigator.mediaSession.setPositionState !== 'function'
		) {
			return;
		}

		const durationFromAudio = audioElement.duration;
		const storeState = get(playerStore);
		const duration = Number.isFinite(durationFromAudio) ? durationFromAudio : storeState.duration;

		try {
			navigator.mediaSession.setPositionState({
				duration: Number.isFinite(duration) ? duration : 0,
				playbackRate: audioElement.playbackRate ?? 1,
				position: audioElement.currentTime
			});
		} catch (error) {
			console.debug('Unable to set Media Session position state', error);
		}
	}

	function registerMediaSessionHandlers() {
		if (!canUseMediaSession) {
			return;
		}

		const safeSetActionHandler = (
			action: MediaSessionAction,
			handler: MediaSessionActionHandler | null
		) => {
			try {
				navigator.mediaSession.setActionHandler(action, handler);
			} catch (error) {
				console.debug(`Media Session action ${action} unsupported`, error);
			}
		};

		safeSetActionHandler('play', async () => {
			playerStore.play();
			if (!audioElement) return;
			try {
				await audioElement.play();
			} catch (error) {
				console.debug('Media Session play failed', error);
			}
			updateMediaSessionPlaybackState('playing');
			updateMediaSessionPositionState();
		});

		safeSetActionHandler('pause', () => {
			playerStore.pause();
			audioElement?.pause();
			updateMediaSessionPlaybackState('paused');
			updateMediaSessionPositionState();
		});

		safeSetActionHandler('previoustrack', () => {
			playerStore.previous();
		});

		safeSetActionHandler('nexttrack', () => {
			playerStore.next();
		});

		const handleSeekDelta =
			(direction: 'forward' | 'backward') => (details: MediaSessionActionDetails) => {
				if (!audioElement) return;
				const offset = details.seekOffset ?? 10;
				const delta = direction === 'forward' ? offset : -offset;
				const tentative = audioElement.currentTime + delta;
				const duration = audioElement.duration;
				const bounded = Number.isFinite(duration)
					? Math.min(Math.max(0, tentative), Math.max(duration, 0))
					: Math.max(0, tentative);
				audioElement.currentTime = bounded;
				playerStore.setCurrentTime(bounded);
				updateMediaSessionPositionState();
			};

		safeSetActionHandler('seekforward', handleSeekDelta('forward'));
		safeSetActionHandler('seekbackward', handleSeekDelta('backward'));

		safeSetActionHandler('seekto', (details) => {
			if (!audioElement || details.seekTime === undefined) return;
			const nextTime = Math.max(0, details.seekTime);
			audioElement.currentTime = nextTime;
			playerStore.setCurrentTime(nextTime);
			updateMediaSessionPositionState();
		});

		safeSetActionHandler('stop', () => {
			playerStore.pause();
			if (audioElement) {
				audioElement.pause();
				audioElement.currentTime = 0;
			}
			playerStore.setCurrentTime(0);
			updateMediaSessionPlaybackState('paused');
			updateMediaSessionPositionState();
		});

		cleanupMediaSessionHandlers = () => {
			const actions: MediaSessionAction[] = [
				'play',
				'pause',
				'previoustrack',
				'nexttrack',
				'seekforward',
				'seekbackward',
				'seekto',
				'stop'
			];
			for (const action of actions) {
				safeSetActionHandler(action, null);
			}
			mediaSessionTrackId = null;
			lastKnownPlaybackState = 'none';
		};
	}

	onMount(() => {
		let detachLyricsSeek: (() => void) | null = null;

		if (audioElement) {
			audioElement.volume = $playerStore.volume;
		}

		if (containerElement) {
			notifyContainerHeight();
			resizeObserver = new ResizeObserver(() => {
				notifyContainerHeight();
			});
			resizeObserver.observe(containerElement);
		}

		if (canUseMediaSession) {
			registerMediaSessionHandlers();
			const state = get(playerStore);
			updateMediaSessionMetadata(state.currentTrack);
			updateMediaSessionPlaybackState(
				state.currentTrack ? (state.isPlaying ? 'playing' : 'paused') : 'none'
			);
			updateMediaSessionPositionState();
		}

		if (typeof window !== 'undefined') {
			const listener = (event: Event) => handleLyricsSeekEvent(event);
			window.addEventListener('lyrics:seek', listener as EventListener);
			detachLyricsSeek = () => {
				window.removeEventListener('lyrics:seek', listener as EventListener);
			};
		}

		return () => {
			resizeObserver?.disconnect();
			cleanupMediaSessionHandlers?.();
			cleanupMediaSessionHandlers = null;
			detachLyricsSeek?.();
			destroyShakaPlayer().catch((error) => {
				console.debug('Shaka cleanup failed', error);
			});
			if (canUseMediaSession) {
				try {
					navigator.mediaSession.metadata = null;
					navigator.mediaSession.playbackState = 'none';
				} catch (error) {
					console.debug('Failed to clean up Media Session', error);
				}
			}
		};
	});

	function notifyContainerHeight() {
		if (typeof onHeightChange === 'function' && containerElement) {
			const height = containerElement.offsetHeight ?? 0;
			onHeightChange(height);
			// Set CSS variable for other components (like lyrics popup)
			if (typeof document !== 'undefined') {
				document.documentElement.style.setProperty('--player-height', `${height}px`);
			}
		}
	}
</script>

<audio
	bind:this={audioElement}
	src={streamUrl}
	ontimeupdate={handleTimeUpdate}
	ondurationchange={handleDurationChange}
	onended={handleEnded}
	onloadeddata={handleLoadedData}
	onloadedmetadata={updateBufferedPercent}
	onprogress={handleProgress}
	onerror={handleAudioError}
	class="hidden"
></audio>

<div
	class="audio-player-backdrop fixed inset-x-0 bottom-0 z-50 px-2 sm:px-4 pt-16 pb-2 sm:pb-6 {isExpanded ? 'is-expanded' : 'is-compact'}"
	bind:this={containerElement}
>
	<div class="relative mx-auto w-full max-w-screen-2xl">
		{#if $ffmpegBanner.phase !== 'idle' || $activeTrackDownloads.length > 0}
			<div
				class="pointer-events-none absolute top-0 right-0 left-0 -translate-y-full transform pb-4"
			>
				<div class="mx-auto flex w-full max-w-2xl flex-col gap-2 px-4">
					{#if $ffmpegBanner.phase !== 'idle'}
						<div
							class="ffmpeg-banner pointer-events-auto rounded-2xl border px-4 py-3 text-sm text-blue-100 shadow-xl"
						>
							<div class="flex items-start gap-3">
								<div class="min-w-0 flex-1">
									<p class="leading-5 font-semibold text-blue-50">
										Downloading FFmpeg
										{#if formatMegabytes($ffmpegBanner.totalBytes)}
											<span class="text-blue-100/80">
												({formatMegabytes($ffmpegBanner.totalBytes)})</span
											>
										{/if}
									</p>
									{#if $ffmpegBanner.phase === 'countdown'}
										<p class="mt-1 text-xs text-blue-100/80">
											Starting in {$ffmpegBanner.countdownSeconds} seconds…
										</p>
									{:else if $ffmpegBanner.phase === 'loading'}
										<p class="mt-1 text-xs text-blue-100/80">
											Preparing encoder… {formatPercent($ffmpegBanner.progress)}
										</p>
									{:else if $ffmpegBanner.phase === 'ready'}
										<p class="mt-1 text-xs text-blue-100/80">FFmpeg is ready to use.</p>
									{:else if $ffmpegBanner.phase === 'error'}
										<p class="mt-1 text-xs text-red-200">
											{$ffmpegBanner.error ?? 'Failed to load FFmpeg.'}
										</p>
									{/if}
								</div>
								{#if $ffmpegBanner.dismissible}
									<button
										onclick={() => downloadUiStore.dismissFfmpeg()}
										class="rounded-full p-1 text-blue-100/70 transition-colors hover:bg-blue-500/20 hover:text-blue-50"
										aria-label="Dismiss FFmpeg download"
									>
										<X size={16} />
									</button>
								{/if}
							</div>
							{#if $ffmpegBanner.phase === 'loading'}
								<div class="mt-3 h-1.5 overflow-hidden rounded-full bg-blue-500/20">
									<div
										class="h-full rounded-full bg-blue-400 transition-all duration-200"
										style="width: {Math.min(Math.max($ffmpegBanner.progress * 100, 6), 100)}%"
									></div>
								</div>
							{/if}
						</div>
					{/if}

					{#each $activeTrackDownloads as task (task.id)}
						<div
							class="download-popup pointer-events-auto rounded-2xl border px-4 py-3 text-sm text-gray-100 shadow-xl"
						>
							<div class="flex items-start gap-3">
								<div class="flex min-w-0 flex-1 flex-col gap-1">
									<p class="flex items-center gap-2 text-sm font-semibold text-gray-50">
										{#if task.progress < 0.02}
											<LoaderCircle size={16} class="animate-spin text-blue-300" />
										{:else}
											<Download size={16} class="text-blue-300" />
										{/if}
										<span class="truncate">{task.title}</span>
									</p>
									{#if task.subtitle}
										<p class="truncate text-xs text-gray-400">{task.subtitle}</p>
									{/if}
									<div class="flex flex-wrap items-center gap-2 text-xs text-gray-400">
										<span>{formatTransferStatus(task.receivedBytes, task.totalBytes)}</span>
										<span aria-hidden="true">•</span>
										<span>{formatPercent(task.progress)}</span>
									</div>
								</div>
								<button
									onclick={() =>
										task.cancellable
											? downloadUiStore.cancelTrackDownload(task.id)
											: downloadUiStore.dismissTrackTask(task.id)}
									class="rounded-full p-1 text-gray-400 transition-colors hover:bg-gray-800 hover:text-white"
									aria-label={task.cancellable
										? `Cancel download for ${task.title}`
										: `Dismiss download for ${task.title}`}
								>
									<X size={16} />
								</button>
							</div>
							<div class="mt-3 h-1.5 overflow-hidden rounded-full bg-gray-800">
								<div
									class="h-full rounded-full bg-blue-500 transition-all duration-200"
									style="width: {Math.min(Math.max(task.progress * 100, 4), 100)}%"
								></div>
							</div>
						</div>
					{/each}
				</div>
			</div>
		{/if}

		{#if !isExpanded}
			<div
				role="button"
				tabindex="0"
				onclick={togglePlayerView}
				onkeydown={(e) => {
					if (e.key === 'Enter') togglePlayerView();
				}}
				class="mini-player-glass relative flex items-center gap-3 p-2 rounded-lg cursor-pointer overflow-hidden"
			>
				{#if $playerStore.currentTrack?.album.cover}
					<img
						src={losslessAPI.getCoverUrl($playerStore.currentTrack.album.cover, '80')}
						alt={$playerStore.currentTrack.title}
						class="h-12 w-12 rounded object-cover"
					/>
				{/if}
				<div class="min-w-0 flex-1">
					<h3 class="truncate font-semibold text-white">
						{$playerStore.currentTrack?.title ?? 'Nothing playing'}
					</h3>
					<p class="truncate text-sm text-gray-400">
						{formatArtists($playerStore.currentTrack?.artists)}
					</p>
				</div>
				<button
					onclick={(e) => {
						e.stopPropagation();
						playerStore.togglePlay();
					}}
					class="rounded-full bg-white/10 p-3 text-white transition-transform hover:scale-105"
					aria-label={$playerStore.isPlaying ? 'Pause' : 'Play'}
				>
					{#if $playerStore.isPlaying}
						<Pause size={20} fill="currentColor" />
					{:else}
						<Play size={20} fill="currentColor" />
					{/if}
				</button>

				<!-- Thin progress bar for mini-player (MOVED INSIDE and ADJUSTED) -->
				<div class="absolute bottom-0 left-0 right-0 h-0.5 bg-gray-700/50">
					<div
						class="h-full bg-blue-500"
						style="width: {getPercent($playerStore.currentTime, $playerStore.duration)}%"
					></div>
				</div>
			</div>

		{:else}
			<div class="audio-player-glass overflow-hidden rounded-2xl border shadow-2xl">
				<button
					onclick={togglePlayerView}
					class="absolute top-2 right-2 z-10 p-2 text-gray-400 hover:text-white"
					aria-label="Minimize player"
				>
					<svg
						xmlns="http://www.w3.org/2000/svg"
						width="20"
						height="20"
						viewBox="0 0 24 24"
						fill="none"
						stroke="currentColor"
						stroke-width="2"
						stroke-linecap="round"
						stroke-linejoin="round"
					>
						<path d="m6 9 6 6 6-6" />
					</svg>
				</button>
				<div class="relative px-4 py-3">
					{#if $playerStore.currentTrack}
						<!-- Progress Bar -->
						<div class="mb-3">
							<button
								bind:this={seekBarElement}
								onmousedown={handleSeekStart}
								ontouchstart={handleSeekStart}
								class="group relative h-1 w-full cursor-pointer overflow-hidden rounded-full bg-gray-700"
								type="button"
								aria-label="Seek position"
							>
								<div
									class="pointer-events-none absolute inset-y-0 left-0 bg-blue-400/30 transition-all"
									style="width: {bufferedPercent}%"
									aria-hidden="true"
								></div>
								<div
									class="pointer-events-none absolute inset-y-0 left-0 bg-blue-500 transition-all"
									style="width: {getPercent($playerStore.currentTime, $playerStore.duration)}%"
									aria-hidden="true"
								></div>
								<div
									class="pointer-events-none absolute top-1/2 h-3 w-3 -translate-y-1/2 rounded-full bg-blue-500 opacity-0 transition-opacity group-hover:opacity-100"
									style="left: {getPercent($playerStore.currentTime, $playerStore.duration)}%"
									aria-hidden="true"
								></div>
							</button>
							<div class="mt-1 flex justify-between text-xs text-gray-400">
								<span>{formatTime($playerStore.currentTime)}</span>
								<span>{formatTime($playerStore.duration)}</span>
							</div>
						</div>
<<<<<<< HEAD

						<div class="flex flex-col gap-4 sm:flex-row sm:items-center sm:justify-between">
							<!-- Track Info -->
							<div class="flex min-w-0 items-center gap-3 sm:flex-1">
								{#if $playerStore.currentTrack.album.videoCover}
									<video
										src={losslessAPI.getVideoCoverUrl(
											$playerStore.currentTrack.album.videoCover,
											'640'
										)}
										poster={$playerStore.currentTrack.album.cover
											? losslessAPI.getCoverUrl($playerStore.currentTrack.album.cover, '640')
											: undefined}
										aria-label={$playerStore.currentTrack.title}
										class="h-14 w-14 rounded object-cover shadow-lg"
										autoplay
										loop
										muted
										playsinline
										preload="metadata"
									></video>
								{:else if $playerStore.currentTrack.album.cover}
									<img
										src={losslessAPI.getCoverUrl($playerStore.currentTrack.album.cover, '640')}
										alt={$playerStore.currentTrack.title}
										class="h-14 w-14 rounded object-cover shadow-lg"
									/>
								{/if}
								<div class="min-w-0 flex-1">
									<h3 class="truncate font-semibold text-white">
										{$playerStore.currentTrack.title}
									</h3>
									<a
										href={`/artist/${$playerStore.currentTrack.artist.id}`}
										class="truncate text-sm text-gray-400 hover:text-blue-400 hover:underline inline-block"
=======
					</div>

					<div class="flex flex-col gap-4 sm:flex-row sm:items-center sm:justify-between">
						<!-- Track Info -->
						<div class="flex min-w-0 items-center gap-3 sm:flex-1">
							{#if $playerStore.currentTrack.album.videoCover}
								<video
									src={losslessAPI.getVideoCoverUrl(
										$playerStore.currentTrack.album.videoCover,
										'640'
									)}
									poster={$playerStore.currentTrack.album.cover
										? losslessAPI.getCoverUrl($playerStore.currentTrack.album.cover, '640')
										: undefined}
									aria-label={$playerStore.currentTrack.title}
									class="h-14 w-14 rounded object-cover shadow-lg"
									autoplay
									loop
									muted
									playsinline
									preload="metadata"
								></video>
							{:else if $playerStore.currentTrack.album.cover}
								<img
									src={losslessAPI.getCoverUrl($playerStore.currentTrack.album.cover, '640')}
									alt={$playerStore.currentTrack.title}
									class="h-14 w-14 rounded object-cover shadow-lg"
								/>
							{/if}
							<div class="min-w-0 flex-1">
								<h3 class="truncate font-semibold text-white">
									{$playerStore.currentTrack.title}
								</h3>
								<a
									href={`/artist/${$playerStore.currentTrack.artist.id}`}
									class="truncate text-sm text-gray-400 hover:text-blue-400 hover:underline inline-block"
									data-sveltekit-preload-data
								>
									{formatArtists($playerStore.currentTrack.artists)}
								</a>
								<p class="text-xs text-gray-500">
									<a
										href={`/album/${$playerStore.currentTrack.album.id}`}
										class="hover:text-blue-400 hover:underline"
>>>>>>> 8ee1146f
										data-sveltekit-preload-data
									>
										{formatArtists($playerStore.currentTrack.artists)}
									</a>
<<<<<<< HEAD
									<p class="text-xs text-gray-500">
										<a
											href={`/album/${$playerStore.currentTrack.album.id}`}
											class="hover:text-blue-400 hover:underline"
											data-sveltekit-preload-data
										>
											{$playerStore.currentTrack.album.title}
										</a>
										<span class="mx-1" aria-hidden="true">•</span>
										<span>{formatQualityLabel(currentPlaybackQuality ?? undefined)}</span>
										{#if currentPlaybackQuality && $playerStore.currentTrack.audioQuality && currentPlaybackQuality !== $playerStore.currentTrack.audioQuality}
											<span class="mx-1 text-gray-600" aria-hidden="true">•</span>
											<span class="text-gray-500">
												({formatQualityLabel($playerStore.currentTrack.audioQuality)} available)
											</span>
										{/if}
										{#if sampleRateLabel}
											<span class="mx-1 text-gray-600" aria-hidden="true">•</span>
											<span>{sampleRateLabel}</span>
										{/if}
									</p>
								</div>
=======
									<span class="mx-1" aria-hidden="true">•</span>
									<span>{formatQualityLabel(currentPlaybackQuality ?? undefined)}</span>
									{#if currentPlaybackQuality && $playerStore.currentTrack.audioQuality && currentPlaybackQuality !== $playerStore.currentTrack.audioQuality}
										<span class="mx-1 text-gray-600" aria-hidden="true">•</span>
										<span class="text-gray-500">
											({formatQualityLabel($playerStore.currentTrack.audioQuality)} available)
										</span>
									{/if}
									{#if sampleRateLabel}
										<span class="mx-1 text-gray-600" aria-hidden="true">•</span>
										<span>{sampleRateLabel}</span>
									{/if}
								</p>
							</div>
						</div>

						<div class="flex flex-nowrap items-center justify-between gap-2 sm:gap-4">
							<!-- Controls -->
							<div class="flex items-center justify-center gap-1 sm:gap-2">
								<button
									onclick={() => playerStore.previous()}
									class="p-1.5 sm:p-2 text-gray-400 transition-colors hover:text-white disabled:opacity-50"
									disabled={$playerStore.queueIndex <= 0}
									aria-label="Previous track"
								>
									<SkipBack size={18} class="sm:w-5 sm:h-5" />
								</button>

								<button
									onclick={() => playerStore.togglePlay()}
									class="rounded-full bg-white p-2.5 sm:p-3 text-gray-900 transition-transform hover:scale-105"
									aria-label={$playerStore.isPlaying ? 'Pause' : 'Play'}
								>
									{#if $playerStore.isPlaying}
										<Pause size={20} class="sm:w-6 sm:h-6" fill="currentColor" />
									{:else}
										<Play size={20} class="sm:w-6 sm:h-6" fill="currentColor" />
									{/if}
								</button>

								<button
									onclick={() => playerStore.next()}
									class="p-1.5 sm:p-2 text-gray-400 transition-colors hover:text-white disabled:opacity-50"
									disabled={$playerStore.queueIndex >= $playerStore.queue.length - 1}
									aria-label="Next track"
								>
									<SkipForward size={18} class="sm:w-5 sm:h-5" />
								</button>
>>>>>>> 8ee1146f
							</div>

							<div class="flex flex-nowrap items-center justify-between gap-2 sm:gap-4">
								<!-- Controls -->
								<div class="flex items-center justify-center gap-1 sm:gap-2">
									<button
										onclick={() => playerStore.previous()}
										class="p-1.5 sm:p-2 text-gray-400 transition-colors hover:text-white disabled:opacity-50"
										disabled={$playerStore.queueIndex <= 0}
										aria-label="Previous track"
									>
										<SkipBack size={18} class="sm:w-5 sm:h-5" />
									</button>

									<button
										onclick={() => playerStore.togglePlay()}
										class="rounded-full bg-white p-2.5 sm:p-3 text-gray-900 transition-transform hover:scale-105"
										aria-label={$playerStore.isPlaying ? 'Pause' : 'Play'}
									>
										{#if $playerStore.isPlaying}
											<Pause size={20} class="sm:w-6 sm:h-6" fill="currentColor" />
										{:else}
											<Play size={20} class="sm:w-6 sm:h-6" fill="currentColor" />
										{/if}
									</button>

									<button
										onclick={() => playerStore.next()}
										class="p-1.5 sm:p-2 text-gray-400 transition-colors hover:text-white disabled:opacity-50"
										disabled={$playerStore.queueIndex >= $playerStore.queue.length - 1}
										aria-label="Next track"
									>
										<SkipForward size={18} class="sm:w-5 sm:h-5" />
									</button>
								</div>

								<!-- Queue Toggle -->
								<div class="flex items-center gap-1 sm:gap-2">
									<button
										onclick={handleDownloadCurrentTrack}
										class="player-toggle-button p-1.5 sm:p-2"
										aria-label="Download current track"
										type="button"
										disabled={!$playerStore.currentTrack || isDownloadingCurrentTrack}
									>
										{#if isDownloadingCurrentTrack}
											<LoaderCircle size={16} class="sm:w-[18px] sm:h-[18px] animate-spin" />
										{:else}
											<Download size={16} class="sm:w-[18px] sm:h-[18px]" />
										{/if}
										<span class="hidden sm:inline">Download</span>
									</button>
									<button
										onclick={() => lyricsStore.toggle()}
										class="player-toggle-button p-1.5 sm:p-2 {$lyricsStore.open
											? 'player-toggle-button--active'
											: ''}"
										aria-label={$lyricsStore.open ? 'Hide lyrics popup' : 'Show lyrics popup'}
										aria-expanded={$lyricsStore.open}
										type="button"
									>
										<ScrollText size={16} class="sm:w-[18px] sm:h-[18px]" />
										<span class="hidden sm:inline">Lyrics</span>
									</button>
									<button
										onclick={toggleQueuePanel}
										class="player-toggle-button p-1.5 sm:p-2 {showQueuePanel
											? 'player-toggle-button--active'
											: ''}"
										aria-label="Toggle queue panel"
										aria-expanded={showQueuePanel}
										type="button"
									>
										<ListMusic size={16} class="sm:w-[18px] sm:h-[18px]" />
										<span class="hidden sm:inline">Queue ({$playerStore.queue.length})</span>
									</button>
								</div>

								<!-- Volume Control -->
								<div class="hidden sm:flex items-center gap-2">
									<button
										onclick={toggleMute}
										class="p-2 text-gray-400 transition-colors hover:text-white"
										aria-label={isMuted ? 'Unmute' : 'Mute'}
									>
										{#if isMuted || $playerStore.volume === 0}
											<VolumeX size={20} />
										{:else}
											<Volume2 size={20} />
										{/if}
									</button>
									<input
										type="range"
										min="0"
										max="1"
										step="0.01"
										value={$playerStore.volume}
										oninput={handleVolumeChange}
										class="h-1 w-24 cursor-pointer appearance-none rounded-lg bg-gray-700 accent-white"
										aria-label="Volume"
									/>
								</div>
							</div>
						</div>

						{#if showQueuePanel}
							<div
								class="queue-panel mt-4 space-y-3 rounded-2xl border p-4 text-sm shadow-inner"
								transition:slide={{ duration: 220, easing: cubicOut }}
							>
								<div class="flex items-center justify-between gap-2">
									<div class="flex items-center gap-2 text-gray-300">
										<ListMusic size={18} />
										<span class="font-medium">Playback Queue</span>
										<span class="rounded-full bg-gray-800 px-2 py-0.5 text-xs text-gray-400">
											{$playerStore.queue.length}
										</span>
									</div>
									<div class="flex items-center gap-2">
										<button
											onclick={handleShuffleQueue}
											class="flex items-center gap-1 rounded-full border border-transparent px-3 py-1 text-xs tracking-wide text-gray-400 uppercase transition-colors hover:border-blue-500 hover:text-blue-200 disabled:opacity-40"
											type="button"
											disabled={$playerStore.queue.length <= 1}
										>
											<Shuffle size={14} />
											Shuffle
										</button>
										<button
											onclick={clearQueue}
											class="flex items-center gap-1 rounded-full border border-transparent px-3 py-1 text-xs tracking-wide text-gray-400 uppercase transition-colors hover:border-red-500 hover:text-red-400"
											type="button"
											disabled={$playerStore.queue.length === 0}
										>
											<Trash2 size={14} />
											Clear
										</button>
										<button
											onclick={closeQueuePanel}
											class="rounded-full p-1 text-gray-400 transition-colors hover:text-white"
											aria-label="Close queue panel"
										>
											<X size={16} />
										</button>
									</div>
								</div>

								{#if $playerStore.queue.length > 0}
									<ul class="max-h-60 space-y-2 overflow-y-auto pr-1">
										{#each $playerStore.queue as queuedTrack, index}
											<li>
												<div
													onclick={() => playFromQueue(index)}
													onkeydown={(event) => {
														if (event.key === 'Enter' || event.key === ' ') {
															event.preventDefault();
															playFromQueue(index);
														}
													}}
													tabindex="0"
													role="button"
													class="group flex w-full cursor-pointer items-center gap-3 rounded-xl px-3 py-2 text-left transition-colors {index ===
													$playerStore.queueIndex
														? 'bg-blue-500/10 text-white'
														: 'text-gray-200 hover:bg-gray-800/70'}"
												>
													<span
														class="w-6 text-xs font-semibold text-gray-500 group-hover:text-gray-300"
													>
														{index + 1}
													</span>
													<div class="min-w-0 flex-1">
														<p class="truncate text-sm font-medium">
															{queuedTrack.title}
														</p>
														<a
															href={`/artist/${queuedTrack.artist.id}`}
															class="truncate text-xs text-gray-400 hover:text-blue-400 hover:underline inline-block"
															data-sveltekit-preload-data
														>
															{formatArtists(queuedTrack.artists)}
														</a>
													</div>
													<button
														onclick={(event) => removeFromQueue(index, event)}
														class="rounded-full p-1 text-gray-500 transition-colors hover:text-red-400"
														aria-label={`Remove ${queuedTrack.title} from queue`}
														type="button"
													>
														<X size={14} />
													</button>
												</div>
											</li>
										{/each}
									</ul>
								{:else}
									<p
										class="rounded-lg border border-dashed border-gray-700 bg-gray-900/70 px-3 py-8 text-center text-gray-400"
									>
										Queue is empty
									</p>
								{/if}
							</div>
						{/if}

						{#if $playerStore.currentTrack && $playerStore.isLoading}
							<div class="loading-overlay">
								<div class="loading-equalizer" aria-hidden="true">
									<span class="bar" style="animation-delay: 0ms"></span>
									<span class="bar" style="animation-delay: 150ms"></span>
									<span class="bar" style="animation-delay: 300ms"></span>
									<span class="bar" style="animation-delay: 450ms"></span>
								</div>
								<p class="text-sm font-medium text-gray-200">Loading track…</p>
							</div>
						{/if}
					{:else}
						<div class="flex h-20 items-center justify-center text-sm text-gray-400">
							Nothing is playing
						</div>
					{/if}
				</div>
			</div>
		{/if}
	</div>
</div>

<style>
	.audio-player-glass {
		background: transparent;
		border-color: rgba(148, 163, 184, 0.2);
		backdrop-filter: blur(var(--perf-blur-high, 32px)) saturate(var(--perf-saturate, 160%));
		-webkit-backdrop-filter: blur(var(--perf-blur-high, 32px)) saturate(var(--perf-saturate, 160%));
		box-shadow:
			0 30px 80px rgba(2, 6, 23, 0.6),
			0 4px 18px rgba(15, 23, 42, 0.45),
			inset 0 1px 0 rgba(255, 255, 255, 0.06);
		transition:
			border-color 1.2s cubic-bezier(0.4, 0, 0.2, 1),
			box-shadow 0.3s ease;
	}

	.queue-panel {
		background: transparent;
		border-color: rgba(148, 163, 184, 0.2);
		backdrop-filter: blur(var(--perf-blur-medium, 28px)) saturate(var(--perf-saturate, 160%));
		-webkit-backdrop-filter: blur(var(--perf-blur-medium, 28px))
			saturate(var(--perf-saturate, 160%));
		box-shadow:
			0 8px 24px rgba(2, 6, 23, 0.4),
			inset 0 1px 0 rgba(255, 255, 255, 0.05);
		transition:
			border-color 1.2s cubic-bezier(0.4, 0, 0.2, 1),
			box-shadow 0.3s ease;
	}

	.ffmpeg-banner {
		background: transparent;
		border-color: var(--bloom-accent, rgba(59, 130, 246, 0.7));
		backdrop-filter: blur(var(--perf-blur-high, 32px)) saturate(var(--perf-saturate, 160%));
		-webkit-backdrop-filter: blur(var(--perf-blur-high, 32px)) saturate(var(--perf-saturate, 160%));
		box-shadow:
			0 12px 32px rgba(2, 6, 23, 0.5),
			0 2px 8px rgba(59, 130, 246, 0.2),
			inset 0 1px 0 rgba(255, 255, 255, 0.08),
			inset 0 0 30px rgba(59, 130, 246, 0.08);
		transition:
			border-color 1.2s cubic-bezier(0.4, 0, 0.2, 1),
			box-shadow 0.3s ease;
	}

	.download-popup {
		background: transparent;
		border-color: rgba(148, 163, 184, 0.2);
		backdrop-filter: blur(var(--perf-blur-high, 32px)) saturate(var(--perf-saturate, 160%));
		-webkit-backdrop-filter: blur(var(--perf-blur-high, 32px)) saturate(var(--perf-saturate, 160%));
		box-shadow:
			0 12px 32px rgba(2, 6, 23, 0.5),
			0 2px 8px rgba(15, 23, 42, 0.35),
			inset 0 1px 0 rgba(255, 255, 255, 0.06);
		transition:
			border-color 1.2s cubic-bezier(0.4, 0, 0.2, 1),
			box-shadow 0.3s ease;
	}

	.audio-player-backdrop {
		isolation: isolate;
	}

	.audio-player-backdrop::before {
		content: '';
		position: absolute;
		inset: 0;
		pointer-events: none;
		z-index: 0;
		backdrop-filter: blur(20px);
		-webkit-backdrop-filter: blur(20px);
		mask: linear-gradient(to bottom, transparent 0%, black 25%);
	}

	.audio-player-backdrop > * {
		position: relative;
		z-index: 1;
	}

	input[type='range']::-webkit-slider-thumb {
		appearance: none;
		width: 12px;
		height: 12px;
		background: white;
		border-radius: 50%;
		cursor: pointer;
	}

	input[type='range']::-moz-range-thumb {
		width: 12px;
		height: 12px;
		background: white;
		border-radius: 50%;
		cursor: pointer;
		border: none;
	}

	.loading-overlay {
		position: absolute;
		inset: 0;
		display: flex;
		flex-direction: column;
		align-items: center;
		justify-content: center;
		gap: 0.75rem;
		background: rgba(17, 24, 39, 0.65);
		backdrop-filter: blur(6px);
	}

	.loading-equalizer {
		display: flex;
		align-items: flex-end;
		gap: 0.4rem;
		height: 1.75rem;
	}

	.loading-equalizer .bar {
		width: 0.3rem;
		height: 0.6rem;
		border-radius: 9999px;
		background: rgba(255, 255, 255, 0.85);
		animation: equalize 1s ease-in-out infinite;
	}

	@keyframes equalize {
		0% {
			opacity: 0.4;
			height: 0.5rem;
		}
		40% {
			opacity: 1;
			height: 1.7rem;
		}
		80% {
			opacity: 0.6;
			height: 0.8rem;
		}
		100% {
			opacity: 0.4;
			height: 0.5rem;
		}
	}

	/* Dynamic button styles */
	button.rounded-full {
		transition:
			border-color 1.2s cubic-bezier(0.4, 0, 0.2, 1),
			color 0.2s ease,
			background 0.2s ease;
	}

	button.rounded-full:hover {
		border-color: var(--bloom-accent, rgba(59, 130, 246, 0.7)) !important;
	}

	/* Player toggle buttons (Lyrics, Queue) */
	.player-toggle-button {
		display: flex;
		align-items: center;
		gap: 0.5rem;
		border-radius: 9999px;
		border: 1px solid rgba(148, 163, 184, 0.25);
		background: transparent;
		backdrop-filter: blur(16px) saturate(140%);
		-webkit-backdrop-filter: blur(16px) saturate(140%);
		padding: 0.5rem 0.75rem;
		font-size: 0.875rem;
		color: rgba(209, 213, 219, 0.85);
		transition:
			border-color 200ms ease,
			color 200ms ease,
			box-shadow 200ms ease;
	}

	.player-toggle-button:hover {
		border-color: var(--bloom-accent, rgba(96, 165, 250, 0.6));
		color: rgba(255, 255, 255, 0.95);
	}

	.player-toggle-button--active {
		border-color: var(--bloom-accent, rgba(96, 165, 250, 0.7));
		color: rgba(255, 255, 255, 0.98);
		box-shadow: inset 0 0 20px rgba(96, 165, 250, 0.15);
	}
	.mini-player-glass {
		background: rgba(20, 30, 50, 0.6);
		border: 1px solid rgba(148, 163, 184, 0.2);
		backdrop-filter: blur(var(--perf-blur-high, 32px)) saturate(var(--perf-saturate, 160%));
		-webkit-backdrop-filter: blur(var(--perf-blur-high, 32px)) saturate(var(--perf-saturate, 160%));
	}
	
	.audio-player-backdrop.is-compact {
		padding-top: 0;
		padding-bottom: 0.5rem;
	}
	
	.audio-player-backdrop.is-expanded {
		padding-top: 4rem; 
		padding-bottom: 1.25rem;
	}
</style><|MERGE_RESOLUTION|>--- conflicted
+++ resolved
@@ -1348,7 +1348,6 @@
 								<span>{formatTime($playerStore.duration)}</span>
 							</div>
 						</div>
-<<<<<<< HEAD
 
 						<div class="flex flex-col gap-4 sm:flex-row sm:items-center sm:justify-between">
 							<!-- Track Info -->
@@ -1384,80 +1383,10 @@
 									<a
 										href={`/artist/${$playerStore.currentTrack.artist.id}`}
 										class="truncate text-sm text-gray-400 hover:text-blue-400 hover:underline inline-block"
-=======
-					</div>
-
-					<div class="flex flex-col gap-4 sm:flex-row sm:items-center sm:justify-between">
-						<!-- Track Info -->
-						<div class="flex min-w-0 items-center gap-3 sm:flex-1">
-							{#if $playerStore.currentTrack.album.videoCover}
-								<video
-									src={losslessAPI.getVideoCoverUrl(
-										$playerStore.currentTrack.album.videoCover,
-										'640'
-									)}
-									poster={$playerStore.currentTrack.album.cover
-										? losslessAPI.getCoverUrl($playerStore.currentTrack.album.cover, '640')
-										: undefined}
-									aria-label={$playerStore.currentTrack.title}
-									class="h-14 w-14 rounded object-cover shadow-lg"
-									autoplay
-									loop
-									muted
-									playsinline
-									preload="metadata"
-								></video>
-							{:else if $playerStore.currentTrack.album.cover}
-								<img
-									src={losslessAPI.getCoverUrl($playerStore.currentTrack.album.cover, '640')}
-									alt={$playerStore.currentTrack.title}
-									class="h-14 w-14 rounded object-cover shadow-lg"
-								/>
-							{/if}
-							<div class="min-w-0 flex-1">
-								<h3 class="truncate font-semibold text-white">
-									{$playerStore.currentTrack.title}
-								</h3>
-								<a
-									href={`/artist/${$playerStore.currentTrack.artist.id}`}
-									class="truncate text-sm text-gray-400 hover:text-blue-400 hover:underline inline-block"
-									data-sveltekit-preload-data
-								>
-									{formatArtists($playerStore.currentTrack.artists)}
-								</a>
-								<p class="text-xs text-gray-500">
-									<a
-										href={`/album/${$playerStore.currentTrack.album.id}`}
-										class="hover:text-blue-400 hover:underline"
->>>>>>> 8ee1146f
 										data-sveltekit-preload-data
 									>
 										{formatArtists($playerStore.currentTrack.artists)}
 									</a>
-<<<<<<< HEAD
-									<p class="text-xs text-gray-500">
-										<a
-											href={`/album/${$playerStore.currentTrack.album.id}`}
-											class="hover:text-blue-400 hover:underline"
-											data-sveltekit-preload-data
-										>
-											{$playerStore.currentTrack.album.title}
-										</a>
-										<span class="mx-1" aria-hidden="true">•</span>
-										<span>{formatQualityLabel(currentPlaybackQuality ?? undefined)}</span>
-										{#if currentPlaybackQuality && $playerStore.currentTrack.audioQuality && currentPlaybackQuality !== $playerStore.currentTrack.audioQuality}
-											<span class="mx-1 text-gray-600" aria-hidden="true">•</span>
-											<span class="text-gray-500">
-												({formatQualityLabel($playerStore.currentTrack.audioQuality)} available)
-											</span>
-										{/if}
-										{#if sampleRateLabel}
-											<span class="mx-1 text-gray-600" aria-hidden="true">•</span>
-											<span>{sampleRateLabel}</span>
-										{/if}
-									</p>
-								</div>
-=======
 									<span class="mx-1" aria-hidden="true">•</span>
 									<span>{formatQualityLabel(currentPlaybackQuality ?? undefined)}</span>
 									{#if currentPlaybackQuality && $playerStore.currentTrack.audioQuality && currentPlaybackQuality !== $playerStore.currentTrack.audioQuality}
@@ -1506,7 +1435,6 @@
 								>
 									<SkipForward size={18} class="sm:w-5 sm:h-5" />
 								</button>
->>>>>>> 8ee1146f
 							</div>
 
 							<div class="flex flex-nowrap items-center justify-between gap-2 sm:gap-4">
